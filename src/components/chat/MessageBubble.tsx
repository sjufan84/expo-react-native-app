import React, { useState } from 'react';
<<<<<<< HEAD
import {
  View,
  Text,
  StyleSheet,
  TouchableOpacity,
  Image,
  Dimensions,
  Modal,
  ActivityIndicator,
  Alert,
} from 'react-native';
import { useTheme } from '../../context/ThemeContext';
import { useAgent } from '../../context/AgentContext';
=======
import { View, Text, TouchableOpacity, Modal } from 'react-native';
import { Image } from 'expo-image';
>>>>>>> 945da238
import { Message } from '../../types/message.types';
import { cn } from '../../utils/cn';
import { Avatar, AvatarFallback, AvatarFallbackText } from '../ui/Avatar';
import { Card } from '../ui/Card';
import { Spinner } from '../ui/Spinner';
import { Button } from '../ui/Button';

interface MessageBubbleProps {
  message: Message;
  isUser: boolean;
  showAvatar?: boolean;
  showTimestamp?: boolean;
  onPress?: (message: Message) => void;
  onLongPress?: (message: Message) => void;
}

const MessageBubble: React.FC<MessageBubbleProps> = ({
  message,
  isUser,
  showAvatar = true,
  showTimestamp = true,
  onPress,
  onLongPress,
}) => {
<<<<<<< HEAD
  const { theme } = useTheme();
  const { retryMessage } = useAgent();
  const colors = theme.colors as any;
=======
>>>>>>> 945da238
  const [showFullscreenImage, setShowFullscreenImage] = useState(false);
  const [imageLoading, setImageLoading] = useState(false);
  const [imageError, setImageError] = useState(false);

  const formatTimestamp = (date: Date): string => {
    return date.toLocaleTimeString([], { hour: '2-digit', minute: '2-digit' });
  };

  const getStatusIndicator = (): string => {
    switch (message.status) {
<<<<<<< HEAD
      case 'sending':
        return '⏳';
      case 'sent':
        return '✓';
      case 'failed':
        return '✗';
      case 'retrying':
        return '🔄';
      default:
        return '';
    }
  };

  // Get retry info text
  const getRetryInfoText = (): string => {
    if (message.status === 'retrying' && message.retryMetadata) {
      const { attemptCount, maxAttempts, isPermanentFailure } = message.retryMetadata;
      if (isPermanentFailure) {
        return `Failed after ${attemptCount} attempts`;
      }
      return `Retrying... (${attemptCount}/${maxAttempts})`;
    }
    return '';
  };

  // Handle retry action
  const handleRetry = async () => {
    if (message.status === 'failed' || (message.status === 'retrying' && message.retryMetadata?.isPermanentFailure)) {
      try {
        const success = await retryMessage(message.id);
        if (!success) {
          Alert.alert('Retry Failed', 'Could not retry message. Please try again later.');
        }
      } catch (error) {
        Alert.alert('Retry Error', 'An error occurred while retrying the message.');
      }
    }
  };

  // Handle long press with retry option
  const handleLongPressAction = () => {
    if (onLongPress) {
      onLongPress(message);
      return;
    }

    // Show retry option for failed messages
    if (isUser && (message.status === 'failed' || (message.status === 'retrying' && message.retryMetadata?.isPermanentFailure))) {
      Alert.alert(
        'Message Options',
        'This message failed to send.',
        [
          {
            text: 'Retry',
            onPress: handleRetry,
            style: 'default',
          },
          {
            text: 'Cancel',
            style: 'cancel',
          },
        ]
      );
    } else if (onLongPress) {
      onLongPress(message);
    }
  };

  // Get bubble background color
  const getBubbleBackgroundColor = (): string => {
    if (message.type === 'voice') {
      return isUser ? colors.primary : colors.voiceBubble || '#e8f4fd';
    }
    return isUser ? colors.primary : colors.backgroundSecondary;
  };

  // Get text color
  const getTextColor = (): string => {
    return isUser ? '#ffffff' : colors.text;
  };

  // Get message content
  const getMessageContent = (): string => {
    if (message.type === 'voice') {
      return `🎤 ${message.content}`;
    }
    if (message.type === 'image') {
      return message.imageData?.caption || message.content;
=======
      case 'sending': return '⏳';
      case 'sent': return '✓';
      case 'failed': return '✗';
      default: return '';
>>>>>>> 945da238
    }
  };

  const imageUri = message.imageData?.uri || message.imageUri;

  const handleImagePress = () => {
    if (message.type === 'image' && imageUri && !imageError) {
      setShowFullscreenImage(true);
    }
  };

  const bubbleClasses = cn(
    'max-w-[80%]',
    isUser ? 'bg-primary rounded-br-none' : 'bg-agentMessage dark:bg-agentMessageDark rounded-bl-none',
    'p-3 rounded-xl'
  );

  const textClasses = cn(
    'text-base',
    isUser ? 'text-white' : 'text-text dark:text-textDark'
  );

  return (
    <TouchableOpacity
      className={cn(
        'flex-row items-end gap-2 mx-4 my-1',
        isUser ? 'justify-end' : 'justify-start'
      )}
      onPress={() => onPress?.(message)}
      onLongPress={handleLongPressAction}
      activeOpacity={0.8}
    >
      {!isUser && showAvatar && (
        <Avatar>
          <AvatarFallback>
            <AvatarFallbackText>👨‍🍳</AvatarFallbackText>
          </AvatarFallback>
        </Avatar>
      )}

      <Card className={bubbleClasses}>
        {message.type === 'image' && imageUri ? (
          <TouchableOpacity onPress={handleImagePress} activeOpacity={0.8}>
            <View className="rounded-lg overflow-hidden relative aspect-video w-60">
              {imageLoading && (
                <View className="absolute inset-0 justify-center items-center bg-black/10">
                  <Spinner />
                </View>
              )}
              {imageError ? (
                <View className="w-full h-full justify-center items-center bg-black/5 dark:bg-white/5 rounded-lg">
                  <Text className="text-destructive text-center">🖼️{'\n'}Image unavailable</Text>
                </View>
              ) : (
                <Image
                  source={{ uri: imageUri }}
                  className="w-full h-full"
                  contentFit="cover"
                  onLoadStart={() => setImageLoading(true)}
                  onLoadEnd={() => setImageLoading(false)}
                  onError={() => {
                    setImageLoading(false);
setImageError(true);
                  }}
                />
              )}
              {message.imageData?.caption && !imageError && (
                <View className="absolute bottom-0 p-2 bg-black/50 w-full">
                  <Text className="text-white text-xs" numberOfLines={2}>
                    {message.imageData.caption}
                  </Text>
                </View>
              )}
            </View>
            {message.content && message.content !== message.imageData?.caption && (
              <Text className={cn(textClasses, 'mt-2')}>{message.content}</Text>
            )}
          </TouchableOpacity>
        ) : (
          <Text className={textClasses}>
            {message.type === 'voice' ? `🎤 ${message.content}` : message.content}
          </Text>
        )}

        {(showTimestamp || message.status) && (
          <View className={cn('flex-row items-center gap-1 mt-1.5', isUser ? 'justify-end' : 'justify-start')}>
            {showTimestamp && (
              <Text className={cn('text-xs', isUser ? 'text-white/70' : 'text-textSecondary dark:text-textSecondaryDark')}>
                {formatTimestamp(message.timestamp)}
              </Text>
            )}
<<<<<<< HEAD

            {/* Retry info for retrying messages */}
            {isUser && message.status === 'retrying' && getRetryInfoText() && (
              <Text
                style={[
                  styles.retryInfo,
                  {
                    color: message.retryMetadata?.isPermanentFailure
                      ? '#ff4444'
                      : 'rgba(255, 255, 255, 0.9)',
                  },
                ]}
              >
                {getRetryInfoText()}
=======
            {isUser && message.status && (
              <Text className={cn('text-xs', message.status === 'failed' ? 'text-destructive' : 'text-white/70')}>
                {getStatusIndicator()}
>>>>>>> 945da238
              </Text>
            )}

            {/* Status indicator for user messages */}
            {isUser && message.status && (
              <TouchableOpacity
                onPress={handleRetry}
                disabled={message.status !== 'failed' && !(message.status === 'retrying' && message.retryMetadata?.isPermanentFailure)}
                style={styles.statusIndicatorContainer}
              >
                <Text
                  style={[
                    styles.statusIndicator,
                    {
                      color: message.status === 'failed' || (message.status === 'retrying' && message.retryMetadata?.isPermanentFailure)
                        ? '#ff4444'
                        : message.status === 'retrying'
                        ? '#ffaa00'
                        : 'rgba(255, 255, 255, 0.7)',
                    },
                    (message.status === 'failed' || (message.status === 'retrying' && message.retryMetadata?.isPermanentFailure)) && styles.clickableStatus,
                  ]}
                >
                  {getStatusIndicator()}
                </Text>
              </TouchableOpacity>
            )}
          </View>
        )}
      </Card>

      {isUser && showAvatar && <View className="w-10 h-10" />}

      <Modal
        visible={showFullscreenImage}
        transparent={true}
        animationType="fade"
        onRequestClose={() => setShowFullscreenImage(false)}
      >
        <View className="flex-1 bg-black/90 justify-center items-center">
          <Image source={{ uri: imageUri }} className="w-full h-[80%]" contentFit="contain" />
          <View className="absolute top-12 right-4">
            <Button
              variant="ghost"
              size="icon"
              onPress={() => setShowFullscreenImage(false)}
              className="bg-black/30 rounded-full"
            >
              <Text className="text-white text-2xl">✕</Text>
            </Button>
          </View>
        </View>
      </Modal>
    </TouchableOpacity>
  );
};

<<<<<<< HEAD
const styles = StyleSheet.create({
  messageContainer: {
    flexDirection: 'row',
    marginVertical: 2,
    marginHorizontal: 16,
    alignItems: 'flex-end',
  },
  userContainer: {
    justifyContent: 'flex-end',
  },
  agentContainer: {
    justifyContent: 'flex-start',
  },
  avatar: {
    width: 32,
    height: 32,
    borderRadius: 16,
    marginRight: 8,
    justifyContent: 'center',
    alignItems: 'center',
  },
  avatarText: {
    fontSize: 16,
  },
  avatarPlaceholder: {
    width: 32,
    marginLeft: 8,
  },
  bubble: {
    maxWidth: screenWidth * 0.75,
    paddingHorizontal: 12,
    paddingVertical: 8,
    borderRadius: 16,
    minHeight: 40,
    justifyContent: 'center',
  },
  userBubble: {
    borderBottomRightRadius: 4,
  },
  agentBubble: {
    borderBottomLeftRadius: 4,
  },
  messageText: {
    fontSize: 16,
    lineHeight: 20,
  },
  voiceMessageText: {
    fontStyle: 'italic',
  },
  footer: {
    flexDirection: 'row',
    alignItems: 'center',
    marginTop: 4,
    gap: 4,
  },
  userFooter: {
    justifyContent: 'flex-end',
  },
  agentFooter: {
    justifyContent: 'flex-start',
  },
  timestamp: {
    fontSize: 11,
    lineHeight: 12,
  },
  statusIndicator: {
    fontSize: 12,
    lineHeight: 12,
  },
  statusIndicatorContainer: {
    padding: 2,
  },
  clickableStatus: {
    textDecorationLine: 'underline',
  },
  retryInfo: {
    fontSize: 10,
    lineHeight: 12,
    fontStyle: 'italic',
  },
  // Image-related styles
  imageContainer: {
    borderRadius: 8,
    overflow: 'hidden',
    position: 'relative',
  },
  messageImage: {
    borderRadius: 8,
  },
  imageLoadingContainer: {
    position: 'absolute',
    top: 0,
    left: 0,
    right: 0,
    bottom: 0,
    justifyContent: 'center',
    alignItems: 'center',
    backgroundColor: 'rgba(0,0,0,0.1)',
    borderRadius: 8,
  },
  imageErrorContainer: {
    width: 200,
    height: 150,
    justifyContent: 'center',
    alignItems: 'center',
    borderRadius: 8,
    borderWidth: 1,
    borderColor: 'rgba(255,255,255,0.2)',
  },
  imageErrorText: {
    fontSize: 14,
    textAlign: 'center',
  },
  captionOverlay: {
    position: 'absolute',
    bottom: 0,
    left: 0,
    right: 0,
    paddingHorizontal: 8,
    paddingVertical: 6,
    borderBottomLeftRadius: 8,
    borderBottomRightRadius: 8,
  },
  captionText: {
    color: '#ffffff',
    fontSize: 12,
    lineHeight: 16,
  },
  // Fullscreen image styles
  fullscreenOverlay: {
    flex: 1,
    backgroundColor: 'rgba(0,0,0,0.9)',
    justifyContent: 'center',
    alignItems: 'center',
  },
  fullscreenImage: {
    width: screenWidth,
    height: screenWidth,
  },
  closeButton: {
    position: 'absolute',
    top: 50,
    right: 20,
    width: 40,
    height: 40,
    borderRadius: 20,
    backgroundColor: 'rgba(0,0,0,0.5)',
    justifyContent: 'center',
    alignItems: 'center',
  },
  closeButtonText: {
    color: '#ffffff',
    fontSize: 18,
    fontWeight: 'bold',
  },
});

=======
>>>>>>> 945da238
export default MessageBubble;<|MERGE_RESOLUTION|>--- conflicted
+++ resolved
@@ -1,22 +1,15 @@
 import React, { useState } from 'react';
-<<<<<<< HEAD
 import {
   View,
   Text,
   StyleSheet,
   TouchableOpacity,
-  Image,
-  Dimensions,
   Modal,
-  ActivityIndicator,
   Alert,
 } from 'react-native';
+import { Image } from 'expo-image';
 import { useTheme } from '../../context/ThemeContext';
 import { useAgent } from '../../context/AgentContext';
-=======
-import { View, Text, TouchableOpacity, Modal } from 'react-native';
-import { Image } from 'expo-image';
->>>>>>> 945da238
 import { Message } from '../../types/message.types';
 import { cn } from '../../utils/cn';
 import { Avatar, AvatarFallback, AvatarFallbackText } from '../ui/Avatar';
@@ -41,12 +34,9 @@
   onPress,
   onLongPress,
 }) => {
-<<<<<<< HEAD
   const { theme } = useTheme();
   const { retryMessage } = useAgent();
   const colors = theme.colors as any;
-=======
->>>>>>> 945da238
   const [showFullscreenImage, setShowFullscreenImage] = useState(false);
   const [imageLoading, setImageLoading] = useState(false);
   const [imageError, setImageError] = useState(false);
@@ -57,7 +47,6 @@
 
   const getStatusIndicator = (): string => {
     switch (message.status) {
-<<<<<<< HEAD
       case 'sending':
         return '⏳';
       case 'sent':
@@ -132,27 +121,6 @@
       return isUser ? colors.primary : colors.voiceBubble || '#e8f4fd';
     }
     return isUser ? colors.primary : colors.backgroundSecondary;
-  };
-
-  // Get text color
-  const getTextColor = (): string => {
-    return isUser ? '#ffffff' : colors.text;
-  };
-
-  // Get message content
-  const getMessageContent = (): string => {
-    if (message.type === 'voice') {
-      return `🎤 ${message.content}`;
-    }
-    if (message.type === 'image') {
-      return message.imageData?.caption || message.content;
-=======
-      case 'sending': return '⏳';
-      case 'sent': return '✓';
-      case 'failed': return '✗';
-      default: return '';
->>>>>>> 945da238
-    }
   };
 
   const imageUri = message.imageData?.uri || message.imageUri;
@@ -243,7 +211,6 @@
                 {formatTimestamp(message.timestamp)}
               </Text>
             )}
-<<<<<<< HEAD
 
             {/* Retry info for retrying messages */}
             {isUser && message.status === 'retrying' && getRetryInfoText() && (
@@ -258,11 +225,6 @@
                 ]}
               >
                 {getRetryInfoText()}
-=======
-            {isUser && message.status && (
-              <Text className={cn('text-xs', message.status === 'failed' ? 'text-destructive' : 'text-white/70')}>
-                {getStatusIndicator()}
->>>>>>> 945da238
               </Text>
             )}
 
@@ -320,72 +282,7 @@
   );
 };
 
-<<<<<<< HEAD
 const styles = StyleSheet.create({
-  messageContainer: {
-    flexDirection: 'row',
-    marginVertical: 2,
-    marginHorizontal: 16,
-    alignItems: 'flex-end',
-  },
-  userContainer: {
-    justifyContent: 'flex-end',
-  },
-  agentContainer: {
-    justifyContent: 'flex-start',
-  },
-  avatar: {
-    width: 32,
-    height: 32,
-    borderRadius: 16,
-    marginRight: 8,
-    justifyContent: 'center',
-    alignItems: 'center',
-  },
-  avatarText: {
-    fontSize: 16,
-  },
-  avatarPlaceholder: {
-    width: 32,
-    marginLeft: 8,
-  },
-  bubble: {
-    maxWidth: screenWidth * 0.75,
-    paddingHorizontal: 12,
-    paddingVertical: 8,
-    borderRadius: 16,
-    minHeight: 40,
-    justifyContent: 'center',
-  },
-  userBubble: {
-    borderBottomRightRadius: 4,
-  },
-  agentBubble: {
-    borderBottomLeftRadius: 4,
-  },
-  messageText: {
-    fontSize: 16,
-    lineHeight: 20,
-  },
-  voiceMessageText: {
-    fontStyle: 'italic',
-  },
-  footer: {
-    flexDirection: 'row',
-    alignItems: 'center',
-    marginTop: 4,
-    gap: 4,
-  },
-  userFooter: {
-    justifyContent: 'flex-end',
-  },
-  agentFooter: {
-    justifyContent: 'flex-start',
-  },
-  timestamp: {
-    fontSize: 11,
-    lineHeight: 12,
-  },
   statusIndicator: {
     fontSize: 12,
     lineHeight: 12,
@@ -401,83 +298,5 @@
     lineHeight: 12,
     fontStyle: 'italic',
   },
-  // Image-related styles
-  imageContainer: {
-    borderRadius: 8,
-    overflow: 'hidden',
-    position: 'relative',
-  },
-  messageImage: {
-    borderRadius: 8,
-  },
-  imageLoadingContainer: {
-    position: 'absolute',
-    top: 0,
-    left: 0,
-    right: 0,
-    bottom: 0,
-    justifyContent: 'center',
-    alignItems: 'center',
-    backgroundColor: 'rgba(0,0,0,0.1)',
-    borderRadius: 8,
-  },
-  imageErrorContainer: {
-    width: 200,
-    height: 150,
-    justifyContent: 'center',
-    alignItems: 'center',
-    borderRadius: 8,
-    borderWidth: 1,
-    borderColor: 'rgba(255,255,255,0.2)',
-  },
-  imageErrorText: {
-    fontSize: 14,
-    textAlign: 'center',
-  },
-  captionOverlay: {
-    position: 'absolute',
-    bottom: 0,
-    left: 0,
-    right: 0,
-    paddingHorizontal: 8,
-    paddingVertical: 6,
-    borderBottomLeftRadius: 8,
-    borderBottomRightRadius: 8,
-  },
-  captionText: {
-    color: '#ffffff',
-    fontSize: 12,
-    lineHeight: 16,
-  },
-  // Fullscreen image styles
-  fullscreenOverlay: {
-    flex: 1,
-    backgroundColor: 'rgba(0,0,0,0.9)',
-    justifyContent: 'center',
-    alignItems: 'center',
-  },
-  fullscreenImage: {
-    width: screenWidth,
-    height: screenWidth,
-  },
-  closeButton: {
-    position: 'absolute',
-    top: 50,
-    right: 20,
-    width: 40,
-    height: 40,
-    borderRadius: 20,
-    backgroundColor: 'rgba(0,0,0,0.5)',
-    justifyContent: 'center',
-    alignItems: 'center',
-  },
-  closeButtonText: {
-    color: '#ffffff',
-    fontSize: 18,
-    fontWeight: 'bold',
-  },
 });
-
-=======
->>>>>>> 945da238
 export default MessageBubble;