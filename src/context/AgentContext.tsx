/* eslint-disable @typescript-eslint/no-explicit-any */

import React, { createContext, useContext, useReducer, useCallback, useState, useEffect, ReactNode } from 'react';
import { useLiveKit } from '../hooks/useLiveKit';
import { Message, InputMode, DataChannelMessage, ConnectionState, ProcessedImageResult, ImageMessageData, SessionConfig, SessionType, RetryQueueStats, SessionSyncEvent, TypingState } from '../types/message.types';
import { ERROR_MESSAGES, CHAT_CONFIG } from '../utils/constants';
import { generateMessageId, validateMessage } from '../utils/formatters';
import { retryQueue } from '../utils/retryQueue';
import {
  errorRecoverySystem,
  handleError,
  addErrorListener,
  removeErrorListener,
  getErrorStats,
  getActiveErrors,
  type ErrorListener,
  type AppError,
  type RecoveryActionResult,
  type CircuitBreakerState
} from '../utils/errorRecovery';
import { createErrorContext } from '../types/error.types';
// import { LIVEKIT_CONFIG } from '../utils/constants';

// Agent state interface
interface AgentState {
  messages: Message[];
  isConnected: boolean;
  isTyping: boolean;
  currentInputMode: InputMode;
  error: string | null;
  agentStatus: 'idle' | 'listening' | 'processing' | 'speaking';
  session: SessionConfig;
  retryQueueStats: RetryQueueStats;
  typingState: TypingState;
  activeErrors: AppError[];
  errorStats: any;
  circuitBreakerState: CircuitBreakerState | null;
}

// Action types
type AgentAction =
  | { type: 'ADD_MESSAGE'; payload: Message }
  | { type: 'UPDATE_MESSAGE'; payload: { id: string; updates: Partial<Message> } }
  | { type: 'SET_CONNECTION_STATUS'; payload: boolean }
  | { type: 'SET_TYPING'; payload: boolean }
  | { type: 'SET_INPUT_MODE'; payload: InputMode }
  | { type: 'SET_ERROR'; payload: string | null }
  | { type: 'SET_AGENT_STATUS'; payload: AgentState['agentStatus'] }
  | { type: 'CLEAR_MESSAGES' }
  | { type: 'CLEAR_ERROR' }
  | { type: 'START_SESSION'; payload: { type: SessionType; voiceMode?: 'push-to-talk' | 'continuous' } }
  | { type: 'END_SESSION' }
  | { type: 'UPDATE_SESSION'; payload: Partial<SessionConfig> }
  | { type: 'UPDATE_RETRY_QUEUE_STATS'; payload: RetryQueueStats }
  | { type: 'UPDATE_TYPING_STATE'; payload: TypingState }
  | { type: 'SET_ACTIVE_ERRORS'; payload: AppError[] }
  | { type: 'ADD_ACTIVE_ERROR'; payload: AppError }
  | { type: 'REMOVE_ACTIVE_ERROR'; payload: string }
  | { type: 'UPDATE_ERROR_STATS'; payload: any }
  | { type: 'SET_CIRCUIT_BREAKER_STATE'; payload: CircuitBreakerState | null };

// Initial state
const initialState: AgentState = {
  messages: [],
  isConnected: false,
  isTyping: false,
  currentInputMode: { type: 'text', isActive: true },
  error: null,
  agentStatus: 'idle',
  session: {
    type: null,
    state: 'idle',
    startedAt: null,
  },
  retryQueueStats: {
    totalItems: 0,
    pendingItems: 0,
    failedItems: 0,
    completedItems: 0,
    averageRetryCount: 0,
  },
  typingState: {
    userTyping: false,
    agentTyping: false,
  },
  activeErrors: [],
  errorStats: null,
  circuitBreakerState: null,
};

// Reducer function
const agentReducer = (state: AgentState, action: AgentAction): AgentState => {
  switch (action.type) {
    case 'ADD_MESSAGE':
      return {
        ...state,
        messages: [...state.messages, action.payload],
      };

    case 'UPDATE_MESSAGE':
      return {
        ...state,
        messages: state.messages.map(msg =>
          msg.id === action.payload.id
            ? { ...msg, ...action.payload.updates }
            : msg
        ),
      };

    case 'SET_CONNECTION_STATUS':
      return {
        ...state,
        isConnected: action.payload,
      };

    case 'SET_TYPING':
      return {
        ...state,
        isTyping: action.payload,
      };

    case 'SET_INPUT_MODE':
      return {
        ...state,
        currentInputMode: action.payload,
      };

    case 'SET_ERROR':
      return {
        ...state,
        error: action.payload,
      };

    case 'SET_AGENT_STATUS':
      return {
        ...state,
        agentStatus: action.payload,
      };

    case 'CLEAR_MESSAGES':
      return {
        ...state,
        messages: [],
      };

    case 'CLEAR_ERROR':
      return {
        ...state,
        error: null,
      };

    case 'START_SESSION':
      return {
        ...state,
        session: {
          type: action.payload.type,
          state: 'active',
          startedAt: new Date(),
          voiceMode: action.payload.voiceMode,
          isMuted: false,
          turnDetection: action.payload.type === 'voice-ptt' ? 'client' : action.payload.type === 'voice-vad' ? 'server' : 'none',
        },
      };

    case 'END_SESSION':
      return {
        ...state,
        session: {
          type: null,
          state: 'idle',
          startedAt: null,
        },
        agentStatus: 'idle',
      };

    case 'UPDATE_SESSION':
      return {
        ...state,
        session: {
          ...state.session,
          ...action.payload,
        },
      };

    case 'UPDATE_RETRY_QUEUE_STATS':
      return {
        ...state,
        retryQueueStats: action.payload,
      };

    case 'UPDATE_TYPING_STATE':
      return {
        ...state,
        typingState: action.payload,
      };

    case 'SET_ACTIVE_ERRORS':
      return {
        ...state,
        activeErrors: action.payload,
      };

    case 'ADD_ACTIVE_ERROR':
      return {
        ...state,
        activeErrors: [...state.activeErrors, action.payload],
      };

    case 'REMOVE_ACTIVE_ERROR':
      return {
        ...state,
        activeErrors: state.activeErrors.filter(error => error.id !== action.payload),
      };

    case 'UPDATE_ERROR_STATS':
      return {
        ...state,
        errorStats: action.payload,
      };

    case 'SET_CIRCUIT_BREAKER_STATE':
      return {
        ...state,
        circuitBreakerState: action.payload,
      };

    default:
      return state;
  }
};

// Context interface
interface AgentContextType extends AgentState {
  // LiveKit methods
  connect: (token: string) => Promise<void>;
  disconnect: () => Promise<void>;

  // Session methods
  startSession: (type: SessionType, voiceMode?: 'push-to-talk' | 'continuous') => Promise<void>;
  endSession: () => Promise<void>;
  updateSession: (updates: Partial<SessionConfig>) => void;

  // Session synchronization methods
  syncSessionWithRoom: () => void;
  validateAndCorrectSession: () => void;

  // Message methods
  sendMessage: (content: string, type: Message['type']) => Promise<void>;
  sendImage: (imageUri: string, metadata?: any) => Promise<void>;
  sendProcessedImage: (image: ProcessedImageResult, caption?: string) => Promise<void>;

  // Retry methods
  retryMessage: (messageId: string) => Promise<boolean>;
  clearRetryQueue: () => Promise<void>;

  // UI methods
  setInputMode: (mode: InputMode) => void;
  clearMessages: () => void;
  clearError: () => void;

  // Voice methods (placeholder for now)
  startVoiceRecording: () => Promise<void>;
  stopVoiceRecording: () => Promise<void>;

<<<<<<< HEAD
  // Typing indicator methods
  sendUserTypingIndicator: (isTyping: boolean) => Promise<void>;
  sendAgentTypingIndicator: (isTyping: boolean) => Promise<void>;
  clearTypingIndicators: () => void;

  // Error recovery methods
  recoverError: (errorId: string) => Promise<RecoveryActionResult>;
  retryError: (errorId: string) => Promise<boolean>;
  clearActiveErrors: () => void;
  getErrorStats: () => any;
  resetCircuitBreaker: (category?: string) => void;
=======
  // Direct state manipulation
  addMessage: (message: Message) => void;
  updateMessageStatus: (messageId: string, status: Message['status']) => void;
>>>>>>> 945da238

  // Connection Status
  connectionState: ConnectionState;
}

// Create context
const AgentContext = createContext<AgentContextType | undefined>(undefined);

// Provider component
export const AgentProvider: React.FC<{ children: ReactNode }> = ({ children }) => {
  const [state, dispatch] = useReducer(agentReducer, initialState);
  const liveKit = useLiveKit();

  // Development mode: simulate connection for testing
  const [mockConnected, setMockConnected] = useState(false);

  // Initialize session synchronization and retry queue on mount
  useEffect(() => {
    // Set up LiveKit service callbacks for retry handling
    liveKit.setConnectionStateChangeCallback((connectionState) => {
      console.log('LiveKit connection state changed:', connectionState);
    });

    liveKit.setDataChannelErrorCallback(async (error, dataChannelMessage) => {
      console.log('LiveKit data channel error:', error);

      if (dataChannelMessage) {
        // Find the corresponding message and add to retry queue
        const message = state.messages.find(msg => msg.id === dataChannelMessage.messageId);
        if (message && message.sender === 'user') {
          await retryQueue.addToQueue(message, dataChannelMessage, error.message);
        }
      }
    });

    // Set up session sync event handling
    liveKit.setSessionSyncEventCallback((syncEvent: SessionSyncEvent) => {
      console.log('Session sync event received:', syncEvent);
      handleSessionSyncEvent(syncEvent);
    });

    // Set up typing event handling
    liveKit.setTypingEventCallback((typingState: TypingState) => {
      console.log('Typing state updated:', typingState);
      dispatch({ type: 'UPDATE_TYPING_STATE', payload: typingState });
    });

    // Set up retry queue stats update callback
    retryQueue.setUpdateCallback((stats) => {
      dispatch({ type: 'UPDATE_RETRY_QUEUE_STATS', payload: stats });
    });

    // Initial stats update
    dispatch({ type: 'UPDATE_RETRY_QUEUE_STATS', payload: retryQueue.getStats() });

    // Initialize error recovery system
    initializeErrorRecovery();

    // Cleanup on unmount
    return () => {
      retryQueue.clearQueue();
      cleanupErrorRecovery();
    };
  }, [liveKit, state.messages]);

  // Handle session sync events
  const handleSessionSyncEvent = useCallback((syncEvent: SessionSyncEvent) => {
    const { type, payload } = syncEvent;

    switch (type) {
      case 'session_state_sync':
        console.log('Session state synchronized:', payload.trigger);
        // Update local session state with synced data
        dispatch({
          type: 'UPDATE_SESSION',
          payload: payload.frontendState
        });
        break;

      case 'connection_interruption':
        console.warn('Connection interruption detected:', payload.trigger);
        // Handle connection interruption
        if (payload.frontendState.state === 'error') {
          dispatch({
            type: 'UPDATE_SESSION',
            payload: { state: 'error', inconsistencyDetected: true }
          });
        }
        break;

      case 'session_inconsistency':
        console.warn('Session inconsistency detected:', payload.frontendState);
        // Handle session inconsistency - auto-correct if needed
        if (payload.frontendState.state === 'syncing') {
          dispatch({
            type: 'UPDATE_SESSION',
            payload: { state: 'syncing' }
          });
        }
        break;

      default:
        console.log('Unhandled session sync event:', type);
    }
  }, []);

  // Sync session with LiveKit room state
  const syncSessionWithRoom = useCallback(() => {
    if (state.session.state === 'active') {
      liveKit.syncSessionState('context_sync');
    }
  }, [state.session.state, liveKit]);

  // Validate and auto-correct session state
  const validateAndCorrectSession = useCallback(() => {
    if (state.session.state !== 'active') return;

    const validation = liveKit.validateSessionState();

    if (!validation.isValid) {
      console.warn('Session validation failed:', validation.inconsistencies);

      // Apply corrections automatically
      dispatch({
        type: 'UPDATE_SESSION',
        payload: validation.corrections
      });

      // Set error state if critical issues
      if (validation.inconsistencies.length > 2) {
        dispatch({
          type: 'SET_ERROR',
          payload: 'Session synchronization issues detected. Attempting to recover...'
        });
      }
    }
  }, [state.session.state, liveKit]);

  // Connect to agent
  const connect = useCallback(async (token: string) => {
    try {
      dispatch({ type: 'SET_ERROR', payload: null });

      // Development mode: simulate connection
      if (__DEV__ && !token) {
        console.log('🔧 Development Mode: Simulating LiveKit connection');
        // Simulate connection delay
        await new Promise(resolve => setTimeout(resolve, 1000));
        setMockConnected(true);
        dispatch({ type: 'SET_CONNECTION_STATUS', payload: true });
        dispatch({ type: 'SET_AGENT_STATUS', payload: 'idle' });
        return;
      }

      // Production mode: real LiveKit connection
      await liveKit.connect(token);
      dispatch({ type: 'SET_CONNECTION_STATUS', payload: true });
      dispatch({ type: 'SET_AGENT_STATUS', payload: 'idle' });
    } catch (error) {
      const errorMessage = error instanceof Error ? error.message : ERROR_MESSAGES.connection;
      dispatch({ type: 'SET_ERROR', payload: errorMessage });
      throw error;
    }
  }, [liveKit]);

  // Disconnect from agent
  const disconnect = useCallback(async () => {
    try {
      // End any active session
      if (state.session.state === 'active') {
        dispatch({ type: 'END_SESSION' });
      }

      // Handle mock disconnection in development mode
      if (__DEV__ && mockConnected) {
        console.log('🔧 Development Mode: Simulating disconnection');
        setMockConnected(false);
        dispatch({ type: 'SET_CONNECTION_STATUS', payload: false });
        dispatch({ type: 'SET_AGENT_STATUS', payload: 'idle' });
        return;
      }

      // Production mode: real disconnection
      await liveKit.disconnect();
      dispatch({ type: 'SET_CONNECTION_STATUS', payload: false });
      dispatch({ type: 'SET_AGENT_STATUS', payload: 'idle' });
    } catch (error) {
      console.error('Disconnect error:', error);
    }
  }, [liveKit, mockConnected, state.session.state]);

  // Start a new session
  const startSession = useCallback(async (type: SessionType, voiceMode?: 'push-to-talk' | 'continuous') => {
    try {
      if (!state.isConnected) {
        console.warn('Cannot start session: not connected');
        return;
      }

      if (state.session.state === 'active') {
        console.warn('Session already active');
        return;
      }

      console.log(`Starting ${type} session${voiceMode ? ` with ${voiceMode} mode` : ''}`);

      // Determine turn detection mode
      const turnDetection = type === 'voice-ptt' ? 'client' : type === 'voice-vad' ? 'server' : 'none';

      // Create session configuration
      const sessionConfig: SessionConfig = {
        type,
        state: 'active',
        startedAt: new Date(),
        voiceMode,
        turnDetection,
        isMuted: false,
        voiceActivityEnabled: type === 'voice-ptt' || type === 'voice-vad',
        roomId: liveKit.room?.name,
        lastSyncAt: new Date(),
        syncAttempts: 0,
        inconsistencyDetected: false,
      };

      // Set session configuration in LiveKit service
      liveKit.setSessionConfig(sessionConfig);

      // Dispatch session start locally
      dispatch({
        type: 'START_SESSION',
        payload: { type, voiceMode }
      });

      // Send session start message to agent
      const sessionMessage: DataChannelMessage = {
        type: 'control',
        payload: {
          action: 'start_session',
          session_type: type,
          voice_mode: voiceMode,
          user_id: 'user-' + Date.now(), // Generate unique user ID
          turn_detection: turnDetection,
          room_id: liveKit.room?.name,
        },
        timestamp: Date.now(),
        messageId: generateMessageId(),
      };

      await liveKit.sendData(sessionMessage);

      // Configure LiveKit room based on session type
      if (type === 'voice-ptt' || type === 'voice-vad') {
        // Enable audio tracks for voice sessions
        console.log('🎙️ Enabling audio for voice session');

        // Auto-initialize audio for voice sessions
        if (liveKit.room) {
          // Note: Audio initialization will be handled by useVoice hook
          // when components mount. This ensures proper integration.
          console.log('LiveKit room available for voice session');
        } else {
          console.warn('No LiveKit room available for voice session');
        }
      }

      // Perform initial session synchronization
      setTimeout(() => {
        syncSessionWithRoom();
      }, 1000);

      console.log(`✅ ${type} session started successfully`);
    } catch (error) {
      console.error('Failed to start session:', error);
      dispatch({ type: 'SET_ERROR', payload: 'Failed to start session' });

      // Reset session state on failure
      dispatch({ type: 'END_SESSION' });
    }
  }, [state.isConnected, state.session.state, liveKit, syncSessionWithRoom]);

  // End the current session
  const endSession = useCallback(async () => {
    try {
      if (state.session.state !== 'active' && state.session.state !== 'error') {
        console.warn('No active session to end');
        return;
      }

      console.log(`Ending ${state.session.type} session`);

      // Set session state to ending
      dispatch({ type: 'UPDATE_SESSION', payload: { state: 'ending' } });

      // Clear session configuration in LiveKit service
      liveKit.setSessionConfig({
        type: null,
        state: 'idle',
        startedAt: null,
      });

      // Send session end message to agent
      const sessionMessage: DataChannelMessage = {
        type: 'control',
        payload: {
          action: 'end_session',
        },
        timestamp: Date.now(),
        messageId: generateMessageId(),
      };

      try {
        await liveKit.sendData(sessionMessage);
      } catch (error) {
        console.warn('Failed to send session end message:', error);
      }

      // Cleanup based on session type
      if (state.session.type === 'voice-ptt' || state.session.type === 'voice-vad') {
        // Cleanup audio resources
        console.log('🎙️ Cleaning up audio resources');

        // Note: Audio cleanup will be handled by useVoice hook
        // when components unmount or cleanup is called.
        // This ensures proper resource management.
        console.log('Audio cleanup delegated to useVoice hook');
      }

      // End the session locally
      dispatch({ type: 'END_SESSION' });

      console.log('✅ Session ended successfully');
    } catch (error) {
      console.error('Failed to end session:', error);
      dispatch({ type: 'SET_ERROR', payload: 'Failed to end session' });

      // Force end session on error
      dispatch({ type: 'END_SESSION' });
    }
  }, [state.session.state, state.session.type, liveKit]);

  // Update session configuration
  const updateSession = useCallback((updates: Partial<SessionConfig>) => {
    if (state.session.state !== 'active') {
      console.warn('Cannot update session: no active session');
      return;
    }

    console.log('Updating session:', updates);
    dispatch({ type: 'UPDATE_SESSION', payload: updates });
  }, [state.session.state]);

  // Send text message
  const sendMessage = useCallback(async (content: string, type: Message['type'] = 'text') => {
    // Auto-start text session if not active
    if (state.session.state === 'idle' && type === 'text') {
      await startSession('text');
    }
    // Validate message
    const validationError = validateMessage(content, CHAT_CONFIG.maxMessageLength);
    if (validationError) {
      dispatch({ type: 'SET_ERROR', payload: validationError });
      return;
    }

    // Create user message
    const userMessage: Message = {
      id: generateMessageId(),
      sender: 'user',
      content,
      timestamp: new Date(),
      status: 'sending',
      type,
      mode: state.currentInputMode.type,
    };

    // Add message to state
    dispatch({ type: 'ADD_MESSAGE', payload: userMessage });

    try {
      // Send via LiveKit with retry support
      const dataMessage: DataChannelMessage = {
        type: 'text',
        payload: { content, type },
        timestamp: Date.now(),
        messageId: userMessage.id,
      };

      await liveKit.sendDataWithRetry(dataMessage);

      // Update message status to sent
      dispatch({
        type: 'UPDATE_MESSAGE',
        payload: { id: userMessage.id, updates: { status: 'sent' } }
      });

      // Remove from retry queue if it was there
      await retryQueue.removeFromQueue(userMessage.id);

      // Set agent to processing state
      dispatch({ type: 'SET_AGENT_STATUS', payload: 'processing' });
      dispatch({ type: 'SET_TYPING', payload: true });

    } catch (error) {
      console.error('Send message failed:', error);

      // Add to retry queue
      const dataMessage: DataChannelMessage = {
        type: 'text',
        payload: { content, type },
        timestamp: Date.now(),
        messageId: userMessage.id,
      };

      await retryQueue.addToQueue(userMessage, dataMessage, (error as Error).message);

      // Update message status to retrying
      dispatch({
        type: 'UPDATE_MESSAGE',
        payload: { id: userMessage.id, updates: { status: 'retrying' } }
      });

      const errorMessage = error instanceof Error ? error.message : ERROR_MESSAGES.generic;
      dispatch({ type: 'SET_ERROR', payload: errorMessage });
    }
  }, [liveKit, state.currentInputMode.type, state.session.state, startSession]);

  // Send image (legacy method for backward compatibility)
  const sendImage = useCallback(async (imageUri: string, metadata?: any) => {
    const imageData: ImageMessageData = {
      uri: imageUri,
      width: 0, // Unknown dimensions
      height: 0, // Unknown dimensions
      fileSize: 0, // Unknown file size
      type: 'image/jpeg', // Default type
      caption: metadata?.caption,
    };

    const imageMessage: Message = {
      id: generateMessageId(),
      sender: 'user',
      content: metadata?.caption || 'Image shared',
      timestamp: new Date(),
      status: 'sending',
      type: 'image',
      imageUri,
      imageData,
      mode: 'image',
    };

    // Add message to state
    dispatch({ type: 'ADD_MESSAGE', payload: imageMessage });

    try {
      // Send via LiveKit with retry support
      const dataMessage: DataChannelMessage = {
        type: 'image',
        payload: { imageData, metadata },
        timestamp: Date.now(),
        messageId: imageMessage.id,
      };

      await liveKit.sendDataWithRetry(dataMessage);

      // Update message status to sent
      dispatch({
        type: 'UPDATE_MESSAGE',
        payload: { id: imageMessage.id, updates: { status: 'sent' } }
      });

      // Remove from retry queue if it was there
      await retryQueue.removeFromQueue(imageMessage.id);

      // Set agent to processing state
      dispatch({ type: 'SET_AGENT_STATUS', payload: 'processing' });
      dispatch({ type: 'SET_TYPING', payload: true });

    } catch (error) {
      console.error('Send image failed:', error);

      // Add to retry queue
      const dataMessage: DataChannelMessage = {
        type: 'image',
        payload: { imageData, metadata },
        timestamp: Date.now(),
        messageId: imageMessage.id,
      };

      await retryQueue.addToQueue(imageMessage, dataMessage, (error as Error).message);

      // Update message status to retrying
      dispatch({
        type: 'UPDATE_MESSAGE',
        payload: { id: imageMessage.id, updates: { status: 'retrying' } }
      });

      const errorMessage = error instanceof Error ? error.message : ERROR_MESSAGES.generic;
      dispatch({ type: 'SET_ERROR', payload: errorMessage });
    }
  }, [liveKit]);

  // Send processed image (new enhanced method)
  const sendProcessedImage = useCallback(async (image: ProcessedImageResult, caption?: string) => {
    const imageData: ImageMessageData = {
      uri: image.uri,
      width: image.width,
      height: image.height,
      fileSize: image.fileSize,
      type: image.type,
      base64: image.base64,
      compressionRatio: image.compressionRatio,
      caption,
    };

    const imageMessage: Message = {
      id: generateMessageId(),
      sender: 'user',
      content: caption || 'Image shared',
      timestamp: new Date(),
      status: 'sending',
      type: 'image',
      imageData,
      mode: 'image',
    };

    // Add message to state
    dispatch({ type: 'ADD_MESSAGE', payload: imageMessage });

    try {
      // Prepare data for LiveKit transmission
      let transmissionData: any = {
        imageData: {
          uri: image.uri,
          width: image.width,
          height: image.height,
          fileSize: image.fileSize,
          type: image.type,
          compressionRatio: image.compressionRatio,
          caption,
        },
      };

      // Include base64 if available and not too large
      if (image.base64 && image.fileSize < 5 * 1024 * 1024) { // 5MB limit
        transmissionData.imageData.base64 = image.base64;
      } else if (image.base64) {
        console.warn('Image base64 data too large for transmission, sending URI only');
      }

      // Send via LiveKit with retry support
      const dataMessage: DataChannelMessage = {
        type: 'image',
        payload: transmissionData,
        timestamp: Date.now(),
        messageId: imageMessage.id,
      };

      await liveKit.sendDataWithRetry(dataMessage);

      console.log('Image sent via LiveKit:', {
        messageId: imageMessage.id,
        size: image.fileSize,
        dimensions: `${image.width}x${image.height}`,
        hasBase64: !!image.base64,
      });

      // Update message status to sent
      dispatch({
        type: 'UPDATE_MESSAGE',
        payload: { id: imageMessage.id, updates: { status: 'sent' } }
      });

      // Remove from retry queue if it was there
      await retryQueue.removeFromQueue(imageMessage.id);

      // Set agent to processing state
      dispatch({ type: 'SET_AGENT_STATUS', payload: 'processing' });
      dispatch({ type: 'SET_TYPING', payload: true });

    } catch (error) {
      console.error('Error sending image via LiveKit:', error);

      // Prepare data for retry queue
      let transmissionData: any = {
        imageData: {
          uri: image.uri,
          width: image.width,
          height: image.height,
          fileSize: image.fileSize,
          type: image.type,
          compressionRatio: image.compressionRatio,
          caption,
        },
      };

      if (image.base64 && image.fileSize < 5 * 1024 * 1024) {
        transmissionData.imageData.base64 = image.base64;
      }

      // Add to retry queue
      const dataMessage: DataChannelMessage = {
        type: 'image',
        payload: transmissionData,
        timestamp: Date.now(),
        messageId: imageMessage.id,
      };

      await retryQueue.addToQueue(imageMessage, dataMessage, (error as Error).message);

      // Update message status to retrying
      dispatch({
        type: 'UPDATE_MESSAGE',
        payload: { id: imageMessage.id, updates: { status: 'retrying' } }
      });

      const errorMessage = error instanceof Error ? error.message : ERROR_MESSAGES.generic;
      dispatch({ type: 'SET_ERROR', payload: errorMessage });
    }
  }, [liveKit]);

  const addMessage = useCallback((message: Message) => {
    dispatch({ type: 'ADD_MESSAGE', payload: message });
  }, []);

  const updateMessageStatus = useCallback((messageId: string, status: Message['status']) => {
    dispatch({ type: 'UPDATE_MESSAGE', payload: { id: messageId, updates: { status } } });
  }, []);

  // Set input mode
  const setInputMode = useCallback((mode: InputMode) => {
    dispatch({ type: 'SET_INPUT_MODE', payload: mode });
  }, []);

  // Clear messages
  const clearMessages = useCallback(() => {
    dispatch({ type: 'CLEAR_MESSAGES' });
  }, []);

  // Clear error
  const clearError = useCallback(() => {
    dispatch({ type: 'CLEAR_ERROR' });
  }, []);

  // Voice recording methods
  const startVoiceRecording = useCallback(async () => {
    try {
      // Import useVoice hook to get access to voice functionality
      const { useVoice } = await import('../hooks/useVoice');
      // Note: This is a simplified approach. In production, you might want to
      // pass voice functionality through props or context

      console.log('Starting voice recording...');
      dispatch({ type: 'SET_AGENT_STATUS', payload: 'listening' });

      // Voice recording will be handled by the useVoice hook in components
      // This method is for context-level coordination

    } catch (error) {
      console.error('Failed to start voice recording:', error);
      dispatch({ type: 'SET_ERROR', payload: 'Failed to start voice recording' });
    }
  }, []);

  const stopVoiceRecording = useCallback(async () => {
    try {
      console.log('Stopping voice recording...');
      dispatch({ type: 'SET_AGENT_STATUS', payload: 'processing' });

      // Voice recording will be handled by the useVoice hook in components
      // This method is for context-level coordination

    } catch (error) {
      console.error('Failed to stop voice recording:', error);
      dispatch({ type: 'SET_ERROR', payload: 'Failed to stop voice recording' });
    }
  }, []);

  // Retry a specific message
  const retryMessage = useCallback(async (messageId: string): Promise<boolean> => {
    try {
      console.log(`Manually retrying message: ${messageId}`);
      return await retryQueue.retryMessage(messageId);
    } catch (error) {
      console.error('Failed to retry message:', error);
      return false;
    }
  }, []);

  // Clear the retry queue
  const clearRetryQueue = useCallback(async (): Promise<void> => {
    try {
      console.log('Clearing retry queue...');
      await retryQueue.clearQueue();
      dispatch({ type: 'UPDATE_RETRY_QUEUE_STATS', payload: retryQueue.getStats() });
    } catch (error) {
      console.error('Failed to clear retry queue:', error);
    }
  }, []);

  // Send user typing indicator
  const sendUserTypingIndicator = useCallback(async (isTyping: boolean): Promise<void> => {
    try {
      await liveKit.sendTypingIndicator(isTyping, 'user');
    } catch (error) {
      console.error('Failed to send user typing indicator:', error);
    }
  }, [liveKit]);

  // Send agent typing indicator
  const sendAgentTypingIndicator = useCallback(async (isTyping: boolean): Promise<void> => {
    try {
      await liveKit.sendTypingIndicator(isTyping, 'agent');
    } catch (error) {
      console.error('Failed to send agent typing indicator:', error);
    }
  }, [liveKit]);

  // Clear typing indicators
  const clearTypingIndicators = useCallback(() => {
    liveKit.clearTypingState();
  }, [liveKit]);

  // Monitor LiveKit connection state
  React.useEffect(() => {
    // In development mode with mock connection, don't update from liveKit
    if (__DEV__ && mockConnected) {
      return;
    }
    dispatch({ type: 'SET_CONNECTION_STATUS', payload: liveKit.isConnected() });
  }, [liveKit.isConnected(), mockConnected]);

  // Handle LiveKit errors
  React.useEffect(() => {
    // In development mode with mock connection, don't show liveKit errors
    if (__DEV__ && mockConnected) {
      return;
    }
    if (liveKit.error) {
      const errorMessage = liveKit.error.message || ERROR_MESSAGES.generic;
      dispatch({ type: 'SET_ERROR', payload: errorMessage });
    }
  }, [liveKit.error, mockConnected]);

  // Auto-connect in development mode for testing
  React.useEffect(() => {
    if (__DEV__ && !mockConnected && !state.isConnected) {
      console.log('🔧 Development Mode: Auto-connecting for testing...');
      connect(''); // Empty token for mock connection
    }
  }, [mockConnected, state.isConnected]); // Remove connect dependency to prevent infinite loop

  // Session validation monitoring
  useEffect(() => {
    if (state.session.state === 'active') {
      const validationInterval = setInterval(() => {
        validateAndCorrectSession();
      }, 10000); // Validate every 10 seconds

      return () => clearInterval(validationInterval);
    }
  }, [state.session.state, validateAndCorrectSession]);

  // Auto-sync session on connection state changes
  useEffect(() => {
    if (state.session.state === 'active' && liveKit.connectionState === 'CONNECTED') {
      setTimeout(() => {
        syncSessionWithRoom();
      }, 2000); // Delay to allow room to fully initialize
    }
  }, [liveKit.connectionState, state.session.state, syncSessionWithRoom]);

  // Initialize error recovery system
  const initializeErrorRecovery = useCallback(() => {
    const errorListener: ErrorListener = {
      onErrorOccurred: (error: AppError) => {
        console.log('[AgentContext] Error occurred:', error.type.id);
        dispatch({ type: 'ADD_ACTIVE_ERROR', payload: error });
        updateErrorStats();
      },
      onErrorRecovered: (error: AppError, result: RecoveryActionResult) => {
        console.log('[AgentContext] Error recovered:', error.type.id);
        dispatch({ type: 'REMOVE_ACTIVE_ERROR', payload: error.id });
        updateErrorStats();

        // Set user-friendly message if recovery succeeded
        if (result.success && result.userMessage) {
          dispatch({ type: 'SET_ERROR', payload: result.userMessage });
          setTimeout(() => dispatch({ type: 'CLEAR_ERROR' }), 3000);
        }
      },
      onErrorPermanent: (error: AppError) => {
        console.log('[AgentContext] Error marked as permanent:', error.type.id);
        dispatch({ type: 'REMOVE_ACTIVE_ERROR', payload: error.id });

        // Set permanent error message
        dispatch({ type: 'SET_ERROR', payload: error.type.userMessage });
      },
      onCircuitBreakerStateChange: (state: CircuitBreakerState) => {
        console.log('[AgentContext] Circuit breaker state changed:', state);
        dispatch({ type: 'SET_CIRCUIT_BREAKER_STATE', payload: state });

        // Notify user if circuit breaker opens
        if (state.isOpen) {
          dispatch({
            type: 'SET_ERROR',
            payload: 'Service temporarily unavailable due to repeated failures. Please try again later.'
          });
        }
      },
    };

    addErrorListener(errorListener);
    updateErrorStats();
  }, []);

  // Cleanup error recovery
  const cleanupErrorRecovery = useCallback(() => {
    // Error recovery system cleanup is handled by the service itself
    console.log('[AgentContext] Error recovery cleanup completed');
  }, []);

  // Update error statistics
  const updateErrorStats = useCallback(() => {
    const stats = getErrorStats();
    const activeErrors = getActiveErrors();
    dispatch({ type: 'UPDATE_ERROR_STATS', payload: stats });
    dispatch({ type: 'SET_ACTIVE_ERRORS', payload: activeErrors });
  }, []);

  // Error recovery methods
  const recoverError = useCallback(async (errorId: string): Promise<RecoveryActionResult> => {
    try {
      const result = await errorRecoverySystem.recoverError(errorId);
      updateErrorStats();
      return result;
    } catch (error) {
      console.error('[AgentContext] Failed to recover error:', error);
      throw error;
    }
  }, [updateErrorStats]);

  const retryError = useCallback(async (errorId: string): Promise<boolean> => {
    try {
      const success = await errorRecoverySystem.retryError(errorId);
      updateErrorStats();
      return success;
    } catch (error) {
      console.error('[AgentContext] Failed to retry error:', error);
      return false;
    }
  }, [updateErrorStats]);

  const clearActiveErrors = useCallback(() => {
    errorRecoverySystem.clearErrorHistory();
    updateErrorStats();
    dispatch({ type: 'CLEAR_ERROR' });
  }, [updateErrorStats]);

  const getErrorStatsCallback = useCallback(() => {
    return getErrorStats();
  }, []);

  const resetCircuitBreaker = useCallback((category?: string) => {
    if (category) {
      errorRecoverySystem.resetCircuitBreaker(category as any);
    } else {
      errorRecoverySystem.resetCircuitBreaker();
    }
    updateErrorStats();
  }, [updateErrorStats]);

  // Determine connection state for context
  const getConnectionState = (): ConnectionState => {
    if (__DEV__ && mockConnected) {
      return 'CONNECTED';
    }
    return liveKit.connectionState;
  };

  const contextValue: AgentContextType = {
    ...state,
    connect,
    disconnect,
    startSession,
    endSession,
    updateSession,
    syncSessionWithRoom,
    validateAndCorrectSession,
    connectionState: getConnectionState(),
    sendMessage,
    sendImage,
    sendProcessedImage,
    retryMessage,
    clearRetryQueue,
    setInputMode,
    clearMessages,
    clearError,
    startVoiceRecording,
    stopVoiceRecording,
<<<<<<< HEAD
    sendUserTypingIndicator,
    sendAgentTypingIndicator,
    clearTypingIndicators,
    recoverError,
    retryError,
    clearActiveErrors,
    getErrorStats: getErrorStatsCallback,
    resetCircuitBreaker,
=======
    addMessage,
    updateMessageStatus,
>>>>>>> 945da238
  };

  return (
    <AgentContext.Provider value={contextValue}>
      {children}
    </AgentContext.Provider>
  );
};

// Hook to use agent context
export const useAgent = (): AgentContextType => {
  const context = useContext(AgentContext);
  if (context === undefined) {
    throw new Error('useAgent must be used within an AgentProvider');
  }
  return context;
};<|MERGE_RESOLUTION|>--- conflicted
+++ resolved
@@ -262,7 +262,6 @@
   startVoiceRecording: () => Promise<void>;
   stopVoiceRecording: () => Promise<void>;
 
-<<<<<<< HEAD
   // Typing indicator methods
   sendUserTypingIndicator: (isTyping: boolean) => Promise<void>;
   sendAgentTypingIndicator: (isTyping: boolean) => Promise<void>;
@@ -274,11 +273,10 @@
   clearActiveErrors: () => void;
   getErrorStats: () => any;
   resetCircuitBreaker: (category?: string) => void;
-=======
+
   // Direct state manipulation
   addMessage: (message: Message) => void;
   updateMessageStatus: (messageId: string, status: Message['status']) => void;
->>>>>>> 945da238
 
   // Connection Status
   connectionState: ConnectionState;
@@ -1177,7 +1175,6 @@
     clearError,
     startVoiceRecording,
     stopVoiceRecording,
-<<<<<<< HEAD
     sendUserTypingIndicator,
     sendAgentTypingIndicator,
     clearTypingIndicators,
@@ -1186,10 +1183,8 @@
     clearActiveErrors,
     getErrorStats: getErrorStatsCallback,
     resetCircuitBreaker,
-=======
     addMessage,
     updateMessageStatus,
->>>>>>> 945da238
   };
 
   return (
